--- conflicted
+++ resolved
@@ -111,20 +111,13 @@
 
 …etc.
 
-### OCR Engine Configuration
-<<<<<<< HEAD
+
 The PDF OCR extractor supports EasyOCR and PaddleOCR. Control which
 engine is used with the ``OCR_ENGINE`` environment variable. Set it to
 ``"easyocr"`` or ``"paddleocr"`` to force a specific engine. Using the
 value ``"auto"`` enables simple handwriting detection; pages that appear
 handwritten will be processed with PaddleOCR. PaddleOCR may offer better
 accuracy for some documents but increases package size.
-=======
-The PDF OCR extractor supports both EasyOCR and PaddleOCR. Set the
-``OCR_ENGINE`` environment variable to ``"easyocr"`` (default) or
-``"paddleocr"`` to choose the engine. PaddleOCR may offer better accuracy
-for some documents but increases package size.
->>>>>>> 4e7a7e86
 
 ---
 
