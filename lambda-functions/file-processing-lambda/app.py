--- conflicted
+++ resolved
@@ -1,185 +1,182 @@
-# ------------------------------------------------------------------------------
-# app.py
-# ------------------------------------------------------------------------------
-"""
-Module: app.py
-Description:
-  1. Retrieves SSM parameters using a proxy configuration.
-  2. Gets an authentication token from Ameritas' API.
-  3. Invokes the file processing API to upload files to Ameritas' system.
-
-Version: 1.0.2
-Created: 2025-05-05
-Last Modified: 2025-06-28
-Modified By: Koushik Sinha
-"""
-
-from __future__ import annotations
-import boto3
-import httpx
-from httpx import Timeout, HTTPError, TimeoutException
-import logging
-from botocore.config import Config
-import json
-from io import BytesIO
-from common_utils.get_ssm import (
-    get_values_from_ssm,
-    get_environment_prefix,
-    parse_s3_uri,
-)
-<<<<<<< HEAD
-
-# Module Metadata
-__author__ = "Balakrishna"
-__version__ = "1.0.2"
-__modified_by__ = "Koushik Sinha"
-=======
->>>>>>> 2fe9bb5b
-
-# ─── Logging Configuration ─────────────────────────────────────────────────────
-logger = logging.getLogger(__name__)
-logger.setLevel(logging.INFO)
-_handler = logging.StreamHandler()
-_handler.setFormatter(
-    logging.Formatter("%(asctime)s %(levelname)s [%(name)s] %(message)s", "%Y-%m-%dT%H:%M:%S%z")
-)
-logger.addHandler(_handler)
-
-client_cert = "AMERITASISSUING1-CA.crt"
-_s3_client = boto3.client("s3")
-
-def get_token() -> dict:
-    """
-    Retrieves an authentication token from Ameritas' API.
-
-    Returns:
-        dict: The JSON response from the API, or an empty dictionary if it fails.
-    """
-    timeout = Timeout(timeout=10)
-    headers = {'Content-type': 'application/json'}
-    functional_user = get_values_from_ssm(f"{get_environment_prefix()}/FILE_PROCESSING_FUNCTIONAL_USER")
-    try:
-        # Construct the token URL
-        token_url = get_values_from_ssm(f"{get_environment_prefix()}/AMERITAS_CHAT_TOKEN_URL")
-        token_url = f"{token_url}?userId={functional_user}"
-        headers = {'Content-type': 'application/json'}
-        response = httpx.post(
-            token_url,
-            json={},
-            timeout=timeout,                              
-            headers=headers,
-            verify=client_cert
-        )
-        if response.status_code == 200:
-            logger.info("Success!")
-            return response.json()
-        else:
-            raise HTTPError(f"HTTP error: {response.status_code}")
-    except TimeoutException as e:
-        logger.error(f"Timeout occurred while waiting for API response: {e}")
-        raise
-    except HTTPError as e:
-        logger.error(f"HTTP error occurred while waiting for API response: {e}")
-        raise
-
-def invoke_file_process_api(api_token: str, file_stream: bytes, bucket_key: str) -> dict:
-    """
-    Invokes the file processing API to upload files to Ameritas' system.
-
-    Args:
-        api_token (str): The authentication token from Ameritas' API.
-        file_stream (bytes): The contents of the file to be uploaded.
-        bucket_key (str): The key of the S3 bucket where the file is stored.
-
-    Returns:
-        dict: The JSON response from the API, or an empty dictionary if it fails.
-    """
-    try:
-        headers = {
-            "Authorization": f"Bearer {api_token}"
-          
-        }
-        
-        files = {
-            "file": (bucket_key, file_stream, "application/octet-stream")
-        }
-        with httpx.Client(verify="AMERITASISSUING1-CA.crt",timeout=None) as client:
-            file_upload_url = get_values_from_ssm(f"{get_environment_prefix()}/AMERITAS_CHAT_FILE_UPLOAD_URL")
-            response = client.post(file_upload_url,
-                              files=files,                          
-                              headers=headers,
-                              )
-            response.raise_for_status()
-            return response.json()
-    except HTTPError as e:
-        logger.error(f"HTTP error occurred while waiting for API response: {e}")
-        raise
-    except TimeoutException as e:
-        logger.error(f"Timeout occurred while waiting for API response: {e}")
-        raise
-
-
-def process_files(event: dict, context) -> dict:
-    """
-    Processes files uploaded to S3 by invoking the file processing API.
-
-    Args:
-        event (dict): The Lambda event.
-        context: The Lambda context.
-
-    Returns:
-        dict: The final response with the task ID, file upload status, and file ID.
-    """
-    token = get_token()
-    logger.info("invoking the file upload")
-    try:
-        #req_body = json.loads(event['Records'][0]['body'])
-        #req_detail = req_body['detail']
-        bucket_name, bucket_key=parse_s3_uri(event['pdffile'])
-        logger.info("[getting file details from the S3]")
-        response = _s3_client.get_object(Bucket=bucket_name, Key=bucket_key)
-        logger.info("[got the file details form the S3]")
-        file_content = response['Body'].read()
-        #logger.info(f"[file_content length is:{len(file_content)} ]")
-        file_upload_resp = invoke_file_process_api(token ,file_content, bucket_key)
-        return {
-            "task_id": file_upload_resp["task_id"],
-            "fileupload_status": file_upload_resp["file_status"],
-            "fileid": file_upload_resp["file_id"],
-            "organic_bucket": bucket_name,
-            "organic_bucket_key": bucket_key,
-            "statusMessage": "File processing is in progress",
-        }
-    except HTTPError as e:
-        logger.error(f"HTTP error occurred while waiting for API response: {e}")
-        raise
-    except TimeoutException as e:
-        logger.error(f"Timeout occurred while waiting for API response: {e}")
-        raise
-
-def _response(status: int, body: dict) -> dict:
-    """Helper to build a consistent Lambda response."""
-    return {"statusCode": status, "body": body}
-
-
-def lambda_handler(event: dict, context) -> dict:
-    """
-    The main Lambda handler.
-
-    Args:
-        event (dict): The Lambda event.
-        context: The Lambda context.
-
-    Returns:
-        dict: A dictionary containing the result of the assembly operation. 
-              If an error occurs, returns a suitable response for the caller.
-    """
-
-    logger.info("Starting Lambda function...")
-    try:
-        final_response = process_files(event, context)
-        return _response(200, final_response)
-    except Exception as e:
-        error_message = f"An unexpected error occurred: {str(e)}"
-        logger.error(error_message)
-        return _response(500, {"error": error_message})+# ------------------------------------------------------------------------------
+# app.py
+# ------------------------------------------------------------------------------
+"""
+Module: app.py
+Description:
+  1. Retrieves SSM parameters using a proxy configuration.
+  2. Gets an authentication token from Ameritas' API.
+  3. Invokes the file processing API to upload files to Ameritas' system.
+
+Version: 1.0.2
+Created: 2025-05-05
+Last Modified: 2025-06-28
+Modified By: Koushik Sinha
+"""
+
+from __future__ import annotations
+import boto3
+import httpx
+from httpx import Timeout, HTTPError, TimeoutException
+import logging
+from botocore.config import Config
+import json
+from io import BytesIO
+from common_utils.get_ssm import (
+    get_values_from_ssm,
+    get_environment_prefix,
+    parse_s3_uri,
+)
+
+# Module Metadata
+__author__ = "Balakrishna"
+__version__ = "1.0.2"
+__modified_by__ = "Koushik Sinha"
+
+# ─── Logging Configuration ─────────────────────────────────────────────────────
+logger = logging.getLogger(__name__)
+logger.setLevel(logging.INFO)
+_handler = logging.StreamHandler()
+_handler.setFormatter(
+    logging.Formatter("%(asctime)s %(levelname)s [%(name)s] %(message)s", "%Y-%m-%dT%H:%M:%S%z")
+)
+logger.addHandler(_handler)
+
+client_cert = "AMERITASISSUING1-CA.crt"
+_s3_client = boto3.client("s3")
+
+def get_token() -> dict:
+    """
+    Retrieves an authentication token from Ameritas' API.
+
+    Returns:
+        dict: The JSON response from the API, or an empty dictionary if it fails.
+    """
+    timeout = Timeout(timeout=10)
+    headers = {'Content-type': 'application/json'}
+    functional_user = get_values_from_ssm(f"{get_environment_prefix()}/FILE_PROCESSING_FUNCTIONAL_USER")
+    try:
+        # Construct the token URL
+        token_url = get_values_from_ssm(f"{get_environment_prefix()}/AMERITAS_CHAT_TOKEN_URL")
+        token_url = f"{token_url}?userId={functional_user}"
+        headers = {'Content-type': 'application/json'}
+        response = httpx.post(
+            token_url,
+            json={},
+            timeout=timeout,                              
+            headers=headers,
+            verify=client_cert
+        )
+        if response.status_code == 200:
+            logger.info("Success!")
+            return response.json()
+        else:
+            raise HTTPError(f"HTTP error: {response.status_code}")
+    except TimeoutException as e:
+        logger.error(f"Timeout occurred while waiting for API response: {e}")
+        raise
+    except HTTPError as e:
+        logger.error(f"HTTP error occurred while waiting for API response: {e}")
+        raise
+
+def invoke_file_process_api(api_token: str, file_stream: bytes, bucket_key: str) -> dict:
+    """
+    Invokes the file processing API to upload files to Ameritas' system.
+
+    Args:
+        api_token (str): The authentication token from Ameritas' API.
+        file_stream (bytes): The contents of the file to be uploaded.
+        bucket_key (str): The key of the S3 bucket where the file is stored.
+
+    Returns:
+        dict: The JSON response from the API, or an empty dictionary if it fails.
+    """
+    try:
+        headers = {
+            "Authorization": f"Bearer {api_token}"
+          
+        }
+        
+        files = {
+            "file": (bucket_key, file_stream, "application/octet-stream")
+        }
+        with httpx.Client(verify="AMERITASISSUING1-CA.crt",timeout=None) as client:
+            file_upload_url = get_values_from_ssm(f"{get_environment_prefix()}/AMERITAS_CHAT_FILE_UPLOAD_URL")
+            response = client.post(file_upload_url,
+                              files=files,                          
+                              headers=headers,
+                              )
+            response.raise_for_status()
+            return response.json()
+    except HTTPError as e:
+        logger.error(f"HTTP error occurred while waiting for API response: {e}")
+        raise
+    except TimeoutException as e:
+        logger.error(f"Timeout occurred while waiting for API response: {e}")
+        raise
+
+
+def process_files(event: dict, context) -> dict:
+    """
+    Processes files uploaded to S3 by invoking the file processing API.
+
+    Args:
+        event (dict): The Lambda event.
+        context: The Lambda context.
+
+    Returns:
+        dict: The final response with the task ID, file upload status, and file ID.
+    """
+    token = get_token()
+    logger.info("invoking the file upload")
+    try:
+        #req_body = json.loads(event['Records'][0]['body'])
+        #req_detail = req_body['detail']
+        bucket_name, bucket_key=parse_s3_uri(event['pdffile'])
+        logger.info("[getting file details from the S3]")
+        response = _s3_client.get_object(Bucket=bucket_name, Key=bucket_key)
+        logger.info("[got the file details form the S3]")
+        file_content = response['Body'].read()
+        #logger.info(f"[file_content length is:{len(file_content)} ]")
+        file_upload_resp = invoke_file_process_api(token ,file_content, bucket_key)
+        return {
+            "task_id": file_upload_resp["task_id"],
+            "fileupload_status": file_upload_resp["file_status"],
+            "fileid": file_upload_resp["file_id"],
+            "organic_bucket": bucket_name,
+            "organic_bucket_key": bucket_key,
+            "statusMessage": "File processing is in progress",
+        }
+    except HTTPError as e:
+        logger.error(f"HTTP error occurred while waiting for API response: {e}")
+        raise
+    except TimeoutException as e:
+        logger.error(f"Timeout occurred while waiting for API response: {e}")
+        raise
+
+def _response(status: int, body: dict) -> dict:
+    """Helper to build a consistent Lambda response."""
+    return {"statusCode": status, "body": body}
+
+
+def lambda_handler(event: dict, context) -> dict:
+    """
+    The main Lambda handler.
+
+    Args:
+        event (dict): The Lambda event.
+        context: The Lambda context.
+
+    Returns:
+        dict: A dictionary containing the result of the assembly operation. 
+              If an error occurs, returns a suitable response for the caller.
+    """
+
+    logger.info("Starting Lambda function...")
+    try:
+        final_response = process_files(event, context)
+        return _response(200, final_response)
+    except Exception as e:
+        error_message = f"An unexpected error occurred: {str(e)}"
+        logger.error(error_message)
+        return _response(500, {"error": error_message})